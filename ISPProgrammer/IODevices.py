from serial import Serial

kTimeout = 1


class IODevice:
    ''' Generic for a byte IO device'''
    def read_byte(self):
        pass

    def read_all(self):
        pass

    def write(self, arr: bytes):
        pass

    def flush(self):
        pass

    def SetBaudrate(self, baudrate: int) -> None:
        pass

    def GetBaudrate(self):
        pass

    def ReadLine(self):
        pass


class MockUart(IODevice):
    '''Mock IO device for testing'''
    def __init__(self, port: str = "/dev/ttyUSB0", baudrate: int = 9600):
        self.baudrate = baudrate
        self.port = port

    def read_byte(self):
        return 0x00

    def read_all(self):
        return bytes(0x00)

    def SetBaudrate(self, baudrate: int) -> None:
        self.baudrate = baudrate

    def GetBaudrate(self):
        return self.baudrate


class UartDevice(IODevice):
    '''Serial IO device wrapper around pyserial'''
    def __init__(self, port: str = "/dev/ttyUSB0", baudrate: int = 9600):
        self.uart = Serial(port, baudrate, xonxoff=False)
        self.read = self.uart.read
        self.read_all = self.uart.read_all
        self.read_byte = self.uart.read
        self.flush = self.uart.flush

    def write(self, arr: bytes):
        assert isinstance(arr, bytes)
        self.uart.write(arr)

<<<<<<< HEAD
    def read(self):
        return self.uart.read()

    def Flush(self):
        self.uart.flush()

=======
>>>>>>> ec382a48
    def SetBaudrate(self, baudrate: int) -> None:
        self.uart.baudrate = baudrate

    def GetBaudrate(self) -> int:
        return self.uart.baudrate

    def ReadLine(self):
        line = self.uart.readline()
        try:
            return bytes(line).decode("utf-8")
        except UnicodeDecodeError:
            raise TimeoutError
<|MERGE_RESOLUTION|>--- conflicted
+++ resolved
@@ -59,15 +59,6 @@
         assert isinstance(arr, bytes)
         self.uart.write(arr)
 
-<<<<<<< HEAD
-    def read(self):
-        return self.uart.read()
-
-    def Flush(self):
-        self.uart.flush()
-
-=======
->>>>>>> ec382a48
     def SetBaudrate(self, baudrate: int) -> None:
         self.uart.baudrate = baudrate
 
