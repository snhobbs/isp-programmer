#!/usr/bin/env python3
import logging
import click
import timeout_decorator
from ISPProgrammer import tools, UartDevice, GetPartDescriptor, BAUDRATES, ChipDescription, ISPConnection
import ISPProgrammer
from intelhex import IntelHex
#MassErase, InitConnection, ReadImage, WriteBinaryToFlash, , ReadSector, 
import time
import os


@click.group()
@click.option('--device', '-d', default='/dev/ttyUSB0', help='Serial device')
@click.option('--baud', '-b', type=int, default=BAUDRATES[0], help='Baudrate')
@click.option('--crystal-frequency', '-c', type=int, default=12000,
              help="Crystal frequency of chip in khz")
@click.option('--config-file', '-f', default='/etc/lpctools_parts.def',
              help='Parts definition file')
@click.option('--echo', is_flag=True)
@click.option('--no-sync', is_flag=True)
@click.option('--sleep-time', '-s', type=float, default=0.25, help='Sleep time between commands')
@click.option('--serial-sleep', type=float, default=0, help='Sleep time between serial bytes')
@click.option('--debug', is_flag=True)
@click.pass_context
def gr1(ctx, **kwargs):
    ctx.ensure_object(dict)
    ctx.obj.update(kwargs)
    logging.basicConfig()

    if kwargs["debug"]:
        logging.getLogger().setLevel(logging.DEBUG)
    else:
        logging.getLogger().setLevel(logging.INFO)


@gr1.command()
@click.pass_context
def sync(ctx):
    iodevice = UartDevice(ctx.obj['device'], baudrate=ctx.obj['baud'])
    isp = ISPConnection(iodevice)
    isp.SyncConnection()


@gr1.command()
@click.pass_context
def QueryChip(ctx):
    iodevice = UartDevice(ctx.obj['device'], baudrate=ctx.obj['baud'])
    isp = ISPConnection(iodevice)
    boot_version = isp.ReadBootCodeVersion()
    uid = isp.ReadUID()
    part_id = isp.ReadPartID()
    logging.info("Part ID: 0x%x\tPart UID: %s\tBoot Code Version: %s", part_id, uid, boot_version)


@gr1.command()
@click.pass_context
def MassErase(ctx):
    isp, chip = SetupChip(ctx.obj['baud'], ctx.obj['device'], ctx.obj['crystal_frequency'], ctx.obj['config_file'], ctx.obj['no_sync'], ctx.obj['sleep_time'], serial_sleep=ctx.obj['serial_sleep'])
    ISPProgrammer.MassErase(isp, chip)
    logging.info("Mass Erase Successful")


@click.option('--start_sector', type=int, default=0, required=True, help='Sector to write to')
@click.option('--imagein', type=str, required=True, help='Location of hex file to program')
@gr1.command()
@click.pass_context
def WriteFlash(ctx, imagein, start_sector):
    isp, chip = SetupChip(ctx.obj['baud'], ctx.obj['device'], ctx.obj['crystal_frequency'], ctx.obj['config_file'], ctx.obj['no_sync'], ctx.obj['sleep_time'], serial_sleep=ctx.obj['serial_sleep'])
    image = read_image(imagein)
    ISPProgrammer.WriteBinaryToFlash(isp=isp, chip=chip, image=image, start_sector=start_sector)


@click.option('--imagein', type=str, required=True, help='Location of hex file to program')
@gr1.command()
@click.pass_context
def WriteImage(ctx, imagein):
    isp, chip = SetupChip(ctx.obj['baud'], ctx.obj['device'], ctx.obj['crystal_frequency'], ctx.obj['config_file'], ctx.obj['no_sync'], ctx.obj['sleep_time'], serial_sleep=ctx.obj['serial_sleep'])
    image = read_image(imagein)
    ISPProgrammer.WriteImage(isp, chip, image)
    isp.Go(0)


@click.option('--imagein', type=str, required=True, help='Location of hex file to program')
@gr1.command(help='Test CRC and exit if it matches the flash')
@click.pass_context
def FastWriteImage(ctx, imagein):
    isp, chip = SetupChip(ctx.obj['baud'], ctx.obj['device'], ctx.obj['crystal_frequency'], ctx.obj['config_file'], ctx.obj['no_sync'], ctx.obj['sleep_time'], serial_sleep=ctx.obj['serial_sleep'])
    image = read_image(imagein)
    image_read = ISPProgrammer.ReadImage(isp, chip)[:len(image)]
    if 0:#bytes(image) == image_read:
        logging.getLogger().info("Already programmed")
    else:
        ISPProgrammer.WriteImage(isp, chip, image, flash_write_sleep=0)
        isp.Go(0)



@click.option('--imageout', type=str, required=True, help='Name of hex file output')
@gr1.command()
@click.pass_context
def ReadImage(ctx, imageout: str):
<<<<<<< HEAD
    isp, chip = SetupChip(ctx.obj['baud'], ctx.obj['device'], ctx.obj['crystal_frequency'], ctx.obj['config_file'], ctx.obj['no_sync'], ctx.obj['sleep_time'])
=======
    isp, chip = SetupChip(ctx.obj['baud'], ctx.obj['device'], ctx.obj['crystal_frequency'], ctx.obj['config_file'], ctx.obj['no_sync'], ctx.obj['sleep_time'], serial_sleep=ctx.obj['serial_sleep'])
>>>>>>> ec382a48
    image = ISPProgrammer.ReadImage(isp, chip)
    logging.getLogger().debug(image)
    with open(imageout, 'wb') as f:
        f.write(image)


if __name__ == "__main__":
    gr1()<|MERGE_RESOLUTION|>--- conflicted
+++ resolved
@@ -100,11 +100,7 @@
 @gr1.command()
 @click.pass_context
 def ReadImage(ctx, imageout: str):
-<<<<<<< HEAD
-    isp, chip = SetupChip(ctx.obj['baud'], ctx.obj['device'], ctx.obj['crystal_frequency'], ctx.obj['config_file'], ctx.obj['no_sync'], ctx.obj['sleep_time'])
-=======
     isp, chip = SetupChip(ctx.obj['baud'], ctx.obj['device'], ctx.obj['crystal_frequency'], ctx.obj['config_file'], ctx.obj['no_sync'], ctx.obj['sleep_time'], serial_sleep=ctx.obj['serial_sleep'])
->>>>>>> ec382a48
     image = ISPProgrammer.ReadImage(isp, chip)
     logging.getLogger().debug(image)
     with open(imageout, 'wb') as f:
